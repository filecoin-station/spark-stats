--- conflicted
+++ resolved
@@ -1,9 +1,5 @@
 import assert from 'http-assert'
-<<<<<<< HEAD
 import { getDailyDistinctCount, getMonthlyDistinctCount, today } from './request-helpers.js'
-=======
-import { getDailyDistinctCount, getMonthlyDistinctCount } from './request-helpers.js'
->>>>>>> 0b565657
 
 /** @typedef {import('@filecoin-station/spark-stats-db').Queryable} Queryable */
 
@@ -88,8 +84,8 @@
       FROM daily_scheduled_rewards
       ORDER BY participant_address, day DESC
     )
-    SELECT 
-      COALESCE(drt.to_address, lsr.participant_address) as participant_address, 
+    SELECT
+      COALESCE(drt.to_address, lsr.participant_address) as participant_address,
       COALESCE(SUM(drt.amount), 0) + COALESCE(lsr.scheduled_rewards, 0) as total_rewards
     FROM daily_reward_transfers drt
     FULL OUTER JOIN latest_scheduled_rewards lsr
