--- conflicted
+++ resolved
@@ -69,28 +69,6 @@
   enableCors(req, res)
   const respond = createRespondWithFetchFn(pathname, searchParams, res, pgPools)
 
-<<<<<<< HEAD
-  const fetchFunctionMap = {
-    'deals/daily': fetchDailyDealStats,
-    'retrieval-success-rate': fetchRetrievalSuccessRate,
-    'participants/daily': fetchDailyParticipants,
-    'participants/monthly': fetchMonthlyParticipants,
-    'participants/change-rates': fetchParticipantChangeRates,
-    'participants/scheduled-rewards/daily': fetchParticipantScheduledRewards,
-    'participants/transfers/daily': fetchParticipantRewardTransfers,
-    'miners/retrieval-success-rate/summary': fetchMinersRSRSummary
-  }
-
-  const fetchStatsFn = fetchFunctionMap[segs.join('/')]
-  if (req.method === 'GET' && fetchStatsFn) {
-    await getStatsWithFilterAndCaching(
-      pathname,
-      searchParams,
-      res,
-      pgPools,
-      fetchStatsFn
-    )
-=======
   if (req.method === 'GET' && pathname === '/deals/daily') {
     await respond(fetchDailyDealStats)
   } else if (req.method === 'GET' && pathname === '/retrieval-success-rate') {
@@ -103,9 +81,10 @@
     await respond(fetchParticipantChangeRates)
   } else if (req.method === 'GET' && pathname === '/participants/scheduled-rewards/daily') {
     await respond(fetchParticipantScheduledRewards)
+  } else if (req.method === 'GET' && pathname === '/participants/reward-transfers/daily') {
+    await respond(fetchParticipantRewardTransfers)
   } else if (req.method === 'GET' && pathname === '/miners/retrieval-success-rate/summary') {
     await respond(fetchMinersRSRSummary)
->>>>>>> d78e5132
   } else if (await handlePlatformRoutes(req, res, pgPools)) {
     // no-op, request was handled by handlePlatformRoute
   } else if (req.method === 'GET' && pathname === '/') {
