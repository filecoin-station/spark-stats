import * as Sentry from '@sentry/node'

import { getStatsWithFilterAndCaching } from './request-helpers.js'

import {
  fetchDailyParticipants,
  fetchMinersRSRSummary,
  fetchMonthlyParticipants,
  fetchParticipantChangeRates,
  fetchParticipantScheduledRewards,
  fetchRetrievalSuccessRate
} from './stats-fetchers.js'

import { handlePlatformRoutes } from './platform-routes.js'

/**
 * @param {object} args
 * @param {import('pg').Pool} args.pgPoolEvaluateDb
 * @param {import('pg').Pool} args.pgPoolStatsDb
 * @param {import('./typings').Logger} args.logger
 * @returns
 */
export const createHandler = ({
  pgPoolEvaluateDb,
  pgPoolStatsDb,
  logger
}) => {
  return (req, res) => {
    const start = new Date()
    logger.request(`${req.method} ${req.url} ...`)
    handler(req, res, pgPoolEvaluateDb, pgPoolStatsDb)
      .catch(err => errorHandler(res, err, logger))
      .then(() => {
        logger.request(`${req.method} ${req.url} ${res.statusCode} (${new Date() - start}ms)`)
      })
  }
}

/**
 * @param {import('node:http').IncomingMessage} req
 * @param {import('node:http').ServerResponse} res
 * @param {import('pg').Pool} pgPoolEvaluateDb
 * @param {import('pg').Pool} pgPoolStatsDb
 */
const handler = async (req, res, pgPoolEvaluateDb, pgPoolStatsDb) => {
  // Caveat! `new URL('//foo', 'http://127.0.0.1')` would produce "http://foo/" - not what we want!
  const { pathname, searchParams } = new URL(`http://127.0.0.1${req.url}`)
  const segs = pathname.split('/').filter(Boolean)
<<<<<<< HEAD
  if (req.method === 'GET' && segs[0] === 'retrieval-success-rate' && segs.length === 1) {
    await getStatsWithFilterAndCaching(
      pathname,
      searchParams,
      res,
      pgPool,
      fetchRetrievalSuccessRate)
  } else if (req.method === 'GET' && segs[0] === 'participants' && segs[1] === 'daily' && segs.length === 2) {
    await getStatsWithFilterAndCaching(
      pathname,
      searchParams,
      res,
      pgPool,
      fetchDailyParticipants)
  } else if (req.method === 'GET' && segs[0] === 'participants' && segs[1] === 'monthly' && segs.length === 2) {
    await getStatsWithFilterAndCaching(
      pathname,
      searchParams,
      res,
      pgPool,
      fetchMonthlyParticipants)
  } else if (req.method === 'GET' && segs.join('/') === 'participants/change-rates') {
    await getStatsWithFilterAndCaching(
      pathname,
      searchParams,
      res,
      pgPool,
      fetchParticipantChangeRates)
  } else if (
    req.method === 'GET' &&
    segs[0] === 'participants' &&
    segs[1] === 'scheduled-rewards'
  ) {
    await getStatsWithFilterAndCaching(
      pathname,
      searchParams,
      res,
      pgPool,
      fetchParticipantScheduledRewards)
  } else if (req.method === 'GET' && segs.join('/') === 'miners/retrieval-success-rate/summary') {
=======

  const fetchFunctionMap = {
    'retrieval-success-rate': fetchRetrievalSuccessRate,
    'participants/daily': fetchDailyParticipants,
    'participants/monthly': fetchMonthlyParticipants,
    'participants/change-rates': fetchParticipantChangeRates,
    'miners/retrieval-success-rate/summary': fetchMinersRSRSummary
  }

  const fetchStatsFn = fetchFunctionMap[segs.join('/')]
  if (req.method === 'GET' && fetchStatsFn) {
>>>>>>> 246a3b69
    await getStatsWithFilterAndCaching(
      pathname,
      searchParams,
      res,
      pgPoolEvaluateDb,
      fetchStatsFn
    )
  } else if (await handlePlatformRoutes(req, res, pgPoolEvaluateDb, pgPoolStatsDb)) {
    // no-op, request was handled by handlePlatformRoute
  } else {
    notFound(res)
  }
}

const errorHandler = (res, err, logger) => {
  if (err instanceof SyntaxError) {
    res.statusCode = 400
    res.end('Invalid JSON Body')
  } else if (err.statusCode) {
    res.statusCode = err.statusCode
    res.end(err.message)
  } else {
    logger.error(err)
    res.statusCode = 500
    res.end('Internal Server Error')
  }

  if (res.statusCode >= 500) {
    Sentry.captureException(err)
  }
}

const notFound = (res) => {
  res.statusCode = 404
  res.end('Not Found')
}<|MERGE_RESOLUTION|>--- conflicted
+++ resolved
@@ -46,60 +46,18 @@
   // Caveat! `new URL('//foo', 'http://127.0.0.1')` would produce "http://foo/" - not what we want!
   const { pathname, searchParams } = new URL(`http://127.0.0.1${req.url}`)
   const segs = pathname.split('/').filter(Boolean)
-<<<<<<< HEAD
-  if (req.method === 'GET' && segs[0] === 'retrieval-success-rate' && segs.length === 1) {
-    await getStatsWithFilterAndCaching(
-      pathname,
-      searchParams,
-      res,
-      pgPool,
-      fetchRetrievalSuccessRate)
-  } else if (req.method === 'GET' && segs[0] === 'participants' && segs[1] === 'daily' && segs.length === 2) {
-    await getStatsWithFilterAndCaching(
-      pathname,
-      searchParams,
-      res,
-      pgPool,
-      fetchDailyParticipants)
-  } else if (req.method === 'GET' && segs[0] === 'participants' && segs[1] === 'monthly' && segs.length === 2) {
-    await getStatsWithFilterAndCaching(
-      pathname,
-      searchParams,
-      res,
-      pgPool,
-      fetchMonthlyParticipants)
-  } else if (req.method === 'GET' && segs.join('/') === 'participants/change-rates') {
-    await getStatsWithFilterAndCaching(
-      pathname,
-      searchParams,
-      res,
-      pgPool,
-      fetchParticipantChangeRates)
-  } else if (
-    req.method === 'GET' &&
-    segs[0] === 'participants' &&
-    segs[1] === 'scheduled-rewards'
-  ) {
-    await getStatsWithFilterAndCaching(
-      pathname,
-      searchParams,
-      res,
-      pgPool,
-      fetchParticipantScheduledRewards)
-  } else if (req.method === 'GET' && segs.join('/') === 'miners/retrieval-success-rate/summary') {
-=======
 
   const fetchFunctionMap = {
     'retrieval-success-rate': fetchRetrievalSuccessRate,
     'participants/daily': fetchDailyParticipants,
     'participants/monthly': fetchMonthlyParticipants,
     'participants/change-rates': fetchParticipantChangeRates,
-    'miners/retrieval-success-rate/summary': fetchMinersRSRSummary
+    'participants/scheduled-rewards': fetchParticipantScheduledRewards,
+    'miners/retrieval-success-rate/summary': fetchMinersRSRSummary,
   }
 
   const fetchStatsFn = fetchFunctionMap[segs.join('/')]
   if (req.method === 'GET' && fetchStatsFn) {
->>>>>>> 246a3b69
     await getStatsWithFilterAndCaching(
       pathname,
       searchParams,
