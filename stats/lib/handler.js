--- conflicted
+++ resolved
@@ -91,17 +91,11 @@
     await respond(fetchMonthlyParticipants)
   } else if (req.method === 'GET' && url === '/participants/change-rates') {
     await respond(fetchParticipantChangeRates)
-<<<<<<< HEAD
-  } else if (req.method === 'GET' && pathname === '/participants/scheduled-rewards/daily') {
-    await respond(fetchParticipantScheduledRewards)
-  } else if (req.method === 'GET' && pathname === '/participants/reward-transfers/daily') {
-    await respond(fetchParticipantRewardTransfers)
-  } else if (req.method === 'GET' && pathname === '/miners/retrieval-success-rate/summary') {
-=======
   } else if (req.method === 'GET' && segs[0] === 'participant' && segs[1] && segs[2] === 'scheduled-rewards') {
     await respond(fetchParticipantScheduledRewards, segs[1])
+  } else if (req.method === 'GET' && segs[0] === 'participant' && segs[1] && segs[2] === 'reward-transfers') {
+    await respond(fetchParticipantScheduledRewards, segs[1])
   } else if (req.method === 'GET' && url === '/miners/retrieval-success-rate/summary') {
->>>>>>> b45240a0
     await respond(fetchMinersRSRSummary)
   } else if (await handlePlatformRoutes(req, res, pgPools)) {
     // no-op, request was handled by handlePlatformRoute
