--- conflicted
+++ resolved
@@ -20,13 +20,8 @@
     "@sentry/profiling-node": "^8.42.0",
     "debug": "^4.3.7",
     "http-assert": "^1.5.0",
-<<<<<<< HEAD
     "http-responders": "^2.1.0",
-    "pg": "^8.12.0"
-=======
-    "http-responders": "^2.0.2",
     "pg": "^8.13.1"
->>>>>>> e41bf63c
   },
   "standard": {
     "env": [
