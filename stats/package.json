{
  "name": "@filecoin-station/spark-stats",
  "type": "module",
  "private": true,
  "scripts": {
    "migrate": "node bin/migrate.js",
    "start": "node bin/spark-stats.js",
    "lint": "standard",
    "test": "mocha"
  },
  "devDependencies": {
    "@filecoin-station/spark-stats-db": "^1.0.0",
    "mocha": "^10.8.2",
    "spark-evaluate": "filecoin-station/spark-evaluate#main",
    "standard": "^17.1.2"
  },
  "dependencies": {
    "@filecoin-station/spark-stats-db": "^1.0.0",
<<<<<<< HEAD
    "@sentry/node": "^8.39.0",
    "@sentry/profiling-node": "^8.39.0",
=======
    "@sentry/node": "^8.40.0",
>>>>>>> ae308f1d
    "debug": "^4.3.7",
    "http-assert": "^1.5.0",
    "http-responders": "^2.0.2",
    "pg": "^8.13.1"
  },
  "standard": {
    "env": [
      "mocha"
    ]
  }
}<|MERGE_RESOLUTION|>--- conflicted
+++ resolved
@@ -16,12 +16,8 @@
   },
   "dependencies": {
     "@filecoin-station/spark-stats-db": "^1.0.0",
-<<<<<<< HEAD
-    "@sentry/node": "^8.39.0",
+    "@sentry/node": "^8.40.0",
     "@sentry/profiling-node": "^8.39.0",
-=======
-    "@sentry/node": "^8.40.0",
->>>>>>> ae308f1d
     "debug": "^4.3.7",
     "http-assert": "^1.5.0",
     "http-responders": "^2.0.2",
