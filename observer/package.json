--- conflicted
+++ resolved
@@ -18,12 +18,8 @@
     "@filecoin-station/spark-impact-evaluator": "^1.2.4",
     "@filecoin-station/spark-stats-db": "^1.0.0",
     "@influxdata/influxdb-client": "^1.35.0",
-<<<<<<< HEAD
-    "@sentry/node": "^8.39.0",
+    "@sentry/node": "^8.40.0",
     "@types/slug": "^5.0.9",
-=======
-    "@sentry/node": "^8.40.0",
->>>>>>> ee7695ad
     "debug": "^4.3.7",
     "ethers": "^6.13.4",
     "pg": "^8.13.1",
