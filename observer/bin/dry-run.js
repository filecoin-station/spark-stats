--- conflicted
+++ resolved
@@ -20,12 +20,8 @@
   observeScheduledRewards(pgPools, ieContract)
 ])
 
-<<<<<<< HEAD
 // Do it a second time, without clearing the table.
 // This should find 0 events, unless rewards are currently being released.
 await observeTransferEvents(pgPool, ieContract, provider)
 
-await pgPool.end()
-=======
-await pgPools.end()
->>>>>>> e01bbd30
+await pgPool.end()