--- conflicted
+++ resolved
@@ -5,24 +5,14 @@
 import { updateDailyTransferStats } from '../lib/platform-stats.js'
 import { migrateWithPgClient } from '@filecoin-station/spark-stats-db-migrations'
 
-const createPgClient = async () => {
-  const pgClient = new pg.Client({ connectionString: DATABASE_URL })
-  await pgClient.connect()
-  return pgClient
-}
-
 describe('platform-stats-generator', () => {
   /** @type {pg.Client} */
   let pgClient
 
   before(async () => {
-<<<<<<< HEAD
-    pgPool = await getStats()
-    await migrateWithPgClient(pgPool)
-=======
-    pgClient = await createPgClient()
+    const pgPool = await getStats()
+    pgClient = await pgPool.connect()
     await migrateWithPgClient(pgClient)
->>>>>>> a7023b89
   })
 
   let today
@@ -41,7 +31,7 @@
   })
 
   after(async () => {
-    await pgClient.end()
+    await pgClient.release()
   })
 
   describe('updateDailyTransferStats', () => {
